--- conflicted
+++ resolved
@@ -21,11 +21,7 @@
 //! with some efficient methods to change the priority of an element in
 //! **O(log(N))** time (worst case).
 //! 
-<<<<<<< HEAD
-//! The elements(called `Item`s, of type `I`) must implement
-=======
 //! The elements (called `Item`s, of type `I`) must implement
->>>>>>> b2266146
 //! [`Hash`](https://doc.rust-lang.org/std/hash/trait.Hash.html)
 //! and [`Eq`](https://doc.rust-lang.org/std/cmp/trait.Eq.html) traits.
 //! 
